--- conflicted
+++ resolved
@@ -847,15 +847,9 @@
       "label" => "Paralogue variants",
       "available" => 0,
       "enabled" => 0,
-<<<<<<< HEAD
       "section" => "Variant data",
-      "helptip" => "Retrieves variants that overlap genomic coordinates corresponding to aligned amino acid positions in paralogous proteins.",
-      "plugin_url" => "https://raw.githubusercontent.com/Ensembl/VEP_plugins/release/112/Paralogues.pm",
-=======
-      "section" => "Pathogenicity predictions",
-      "helptip" => "Retrieves variants overlapping the genomic coordinates of amino acids aligned between paralogue proteins.",
+      "helptip" => "Retrieves variants that overlap genomic coordinates corresponding to aligned amino acid positions in paralogous proteins",
       "plugin_url" => "https://raw.githubusercontent.com/Ensembl/VEP_plugins/release/113/Paralogues.pm",
->>>>>>> 8403de82
       "requires_data" => 1,
       "species" => [
         "homo_sapiens"
