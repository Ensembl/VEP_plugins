--- conflicted
+++ resolved
@@ -1857,9 +1857,6 @@
       "available" => 0,
       "enabled" => 0,
       "section" => "Transcript annotation",
-<<<<<<< HEAD
-      "plugin_url" => "https://raw.githubusercontent.com/Ensembl/VEP_plugins/release/111/RiboseqORFs.pm"
-=======
       "helptip" => "A VEP plugin that calculates consequences for variants overlapping Ribo-seq ORFs",
       "plugin_url" => "https://raw.githubusercontent.com/Ensembl/VEP_plugins/release/112/RiboseqORFs.pm",
       "params"  => [
@@ -1868,7 +1865,6 @@
       "species" => [
         "homo_sapiens"
       ],
->>>>>>> 2533a321
     },
 
     ## PROTEIN DATA
