--- conflicted
+++ resolved
@@ -37,16 +37,8 @@
  An Ensembl VEP plugin that retrieves data for missense variants from a tabix-indexed
  dbNSFP file.
  
-<<<<<<< HEAD
- Please cite the dbNSFP publications alongside Ensembl VEP if you use this resource:
- - dbNSFP      https://www.ncbi.nlm.nih.gov/pubmed/21520341
- - dbNSFP v2.0 https://www.ncbi.nlm.nih.gov/pubmed/23843252
- - dbNSFP v3.0 https://www.ncbi.nlm.nih.gov/pubmed/26555599
- - dbNSFP v4   https://www.ncbi.nlm.nih.gov/pubmed/33261662
-=======
  Please cite the dbNSFP publications alongside the VEP if you use this resource:
  A guide for version specific citations is available on their website here: https://www.dbnsfp.org/publications
->>>>>>> 4187fa3a
  
  You must have the 'Bio::DB::HTS' module or the tabix utility must be installed
  in your path to use this plugin.
