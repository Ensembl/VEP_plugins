
=head1 LICENSE

Copyright [1999-2015] Wellcome Trust Sanger Institute and the EMBL-European Bioinformatics Institute
Copyright [2016-2025] EMBL-European Bioinformatics Institute

Licensed under the Apache License, Version 2.0 (the "License");
you may not use this file except in compliance with the License.
You may obtain a copy of the License at

     http://www.apache.org/licenses/LICENSE-2.0

Unless required by applicable law or agreed to in writing, software
distributed under the License is distributed on an "AS IS" BASIS,
WITHOUT WARRANTIES OR CONDITIONS OF ANY KIND, either express or implied.
See the License for the specific language governing permissions and
limitations under the License.

=head1 CONTACT

 Ensembl <http://www.ensembl.org/info/about/contact/index.html>
    
=cut

=head1 NAME

 MaveDB

=head1 SYNOPSIS

 mv MaveDB.pm ~/.vep/Plugins
 
 # print only scores for single aminoacid changes from MaveDB data (default)
 ./vep -i variations.vcf --plugin MaveDB,file=/full/path/to/data.csv.gz

 # print all scores associated with the genetic variant
 ./vep -i variations.vcf --plugin MaveDB,file=/full/path/to/data.csv.gz,single_aminoacid_changes=0

 # print all columns from MaveDB data
 ./vep -i variations.vcf --plugin MaveDB,file=/full/path/to/data.csv.gz,cols=all

=head1 DESCRIPTION

 A VEP plugin that retrieves data from MaveDB (https://www.mavedb.org), a
 database that contains multiplex assays of variant effect, including deep
 mutational scans and massively parallel report assays.

 To run the MaveDB plugin, please download the following files containing
 MaveDB data for GRCh38 (we do not currently host data for other assemblies):
 - https://ftp.ensembl.org/pub/current_variation/MaveDB/MaveDB_variants.tsv.gz
 - https://ftp.ensembl.org/pub/current_variation/MaveDB/MaveDB_variants.tsv.gz.tbi

 Options are passed to the plugin as key=value pairs:
   file                     : (mandatory) Tabix-indexed MaveDB file
   cols                     : Colon-separated columns to print from MaveDB
                              files; if set to 'all', all columns are
                              printed (default: 'urn:score:nt:pro:doi')
   single_aminoacid_changes : Return matches for single aminoacid changes only;
                              if disabled, return all matches associated with a
                              genetic variant (default: 1)
   transcript_match         : Return results only if (Ensembl or RefSeq)
                              transcript identifiers match (default: 1)
 
 Please cite the MaveDB publication alongside the VEP if you use this resource:
 https://doi.org/10.1186/s13059-019-1845-6
 
 The tabix utility must be installed in your path to use this plugin.

=cut

package MaveDB;

use strict;
use warnings;

use File::Basename;
use Bio::SeqUtils;
use Bio::EnsEMBL::Variation::Utils::Sequence qw(get_matched_variant_alleles);

use Bio::EnsEMBL::Variation::Utils::BaseVepTabixPlugin;
use base qw(Bio::EnsEMBL::Variation::Utils::BaseVepTabixPlugin);

sub _get_colnames {
    my $self = shift;

    # Open file header
    open IN, "tabix -f -h " . $self->{_files}[0] . " 1:1-1 |"
      or die "ERROR: cannot open tabix file for " . $self->{_files}[0];

    # Get last line from header
    my $last;
    $last = $_ while <IN>;
    $last =~ s/(^#|\n$)//g;
    close IN;

    # Parse column names from header
    my @cols = split /\t/, $last;
    @cols = splice @cols, 5;    # first columns only identify the variant

    # Prefix all column names with "MaveDB_"
    @cols = map { $_ =~ /^MaveDB_/ ? $_ : "MaveDB_" . $_ } @cols;
    return \@cols;
}

sub _parse_colnames {
    my $self = shift;
    my $cols = shift;

    # Parse file columns
    $self->{colnames} = $self->_get_colnames();

    if ( $cols eq "all" ) {
        $self->{cols} = $self->{colnames};
    }
    else {
        my @cols = split( /:/, $cols );

        # Prefix all column names with "MaveDB_"
        @cols = map { $_ =~ /^MaveDB_/ ? $_ : "MaveDB_" . $_ } @cols;
        $self->{cols} = \@cols;

        # Check validity of all columns
        my @invalid_cols;
        for my $col ( @{ $self->{cols} } ) {
            push( @invalid_cols, $col )
              unless grep( /^$col$/, @{ $self->{colnames} } );
        }

        die "\n  ERROR: The following columns were not found in file header: ",
          join( ", ", @invalid_cols ), "\n"
          if @invalid_cols;
    }
}

sub new {
    my $class = shift;
    my $self  = $class->SUPER::new(@_);

    $self->expand_left(0);
    $self->expand_right(0);
    $self->get_user_params();

    my $param_hash = $self->params_to_hash();
    my $tr_match   = $param_hash->{transcript_match};
    $self->{transcript_match} = defined $tr_match ? $tr_match : 1;

    my $aa_changes = $param_hash->{single_aminoacid_changes};
    $self->{single_aa_changes} = defined $aa_changes ? $aa_changes : 1;

    # Check file
    my $file = $param_hash->{file};
    die "\n  ERROR: No file specified\nTry using 'file=path/to/file.csv.gz'\n"
      unless defined($file);
    $self->add_file($file);

    # Parse column names
    my $cols = $param_hash->{cols} || "urn:score:nt:pro:doi";
    $self->_parse_colnames($cols);

    return $self;
}

sub feature_types {
    return [ 'Feature', 'Intergenic' ];
}

sub get_header_info {
    my $self = shift;
    my %header;
    my @keys = @{ $self->{colnames} };

    my @vals = map { "column from " . basename $self->{_files}[0] } @keys;
    @header{@keys} = @vals;

    # Custom headers
    $header{"MaveDB_score"} =
      "MaveDB score - see MaveDB for interpretation of scores; "
      . $header{"MaveDB_urn"};
    $header{"MaveDB_nt"} = "MaveDB HGVS (nucleotide); " . $header{"MaveDB_urn"};
    $header{"MaveDB_pro"} = "MaveDB HGVS (protein); " . $header{"MaveDB_urn"};
    $header{"MaveDB_urn"} =
      "MaveDB database identifier; " . $header{"MaveDB_urn"};
    $header{"MaveDB_doi"} = "MaveDB experiment DOI; " . $header{"MaveDB_urn"};

    # Filter by user-selected columns
    %header = map { $_ => $header{$_} } @{ $self->{cols} };

    return \%header;
}

sub _aminoacid_changes_match {
    my ( $self, $tva, $protein_var ) = @_;

    my ( $aa_ref, $aa_pos, $aa_alt ) =
      $protein_var =~ /([A-Za-z]+)([0-9]+)([A-Za-z=*]+)/;
    return 0 unless defined $aa_ref && defined $aa_alt && defined $aa_pos;

    $aa_alt = $aa_ref if $aa_alt eq "=";    # silent mutation
    $aa_alt = "Ter"   if $aa_alt eq "*";    # nonsense mutation

    # return no match if cannot fetch reference allele
    my $bvf = $tva->base_variation_feature_overlap;
    return 0 unless $bvf->can('get_reference_TranscriptVariationAllele');

    my $vf_aa_ref = $bvf->get_reference_TranscriptVariationAllele->peptide;
    my $vf_aa_alt = $tva->peptide;
    my $vf_aa_pos = $tva->base_variation_feature_overlap->translation_start;
    return 0
      unless defined $vf_aa_ref && defined $vf_aa_alt && defined $vf_aa_pos;

    my $vf_aa3_ref = Bio::SeqUtils->seq3(
        Bio::PrimarySeq->new( '-seq' => $vf_aa_ref, '-alphabet' => 'protein' )
    );
    my $vf_aa3_alt = Bio::SeqUtils->seq3(
        Bio::PrimarySeq->new( '-seq' => $vf_aa_alt, '-alphabet' => 'protein' )
    );

    return
         ( $vf_aa_pos eq $aa_pos )
      && ( $vf_aa_ref eq $aa_ref || $vf_aa3_ref eq $aa_ref )
      && ( $vf_aa_alt eq $aa_alt || $vf_aa3_alt eq $aa_alt );
}

sub _transcripts_match {
    my ( $self, $tva, $transcript ) = @_;

    # return no match if cannot fetch transcript from TVA
    return 0 unless $tva->can('transcript');

    # Get transcript ID for Ensembl and RefSeq
    my $tr     = $tva->transcript;
    my @refseq = split( /,/, $tr->{_refseq} )
      if defined $tr->{_refseq} and $tr->{_refseq} ne '-';
    my @tr_id = ( $tr->{stable_id}, @refseq );

    return grep { $transcript eq $_ =~ s/\.[0-9]+//gr } @tr_id;
}

sub _join_results {
    my $self        = shift;
    my $all_results = shift;
    my $res         = shift;

    # Filter user-selected columns
    my %tmp = %$res;
    %tmp = map { $_ => $res->{$_} } @{ $self->{cols} };
    $res = \%tmp;

    if ( $self->{config}->{output_format} eq 'json' || $self->{config}->{rest} )
    {
        # Group results for JSON and REST
        $all_results->{"MaveDB"} = [] unless defined $all_results->{"MaveDB"};
        push( @{ $all_results->{"MaveDB"} }, $res );
    }
    else {
        # Create array of results per key
        for ( keys %$res ) {
            $all_results->{$_} = [] if !$all_results->{$_};
            push( @{ $all_results->{$_} }, $res->{$_} || "NA" );
        }
    }
    return $all_results;
}

sub _is_single_aa_change {
    my $hgvsp = shift;
    return $hgvsp !~ /\;/;
}

sub run {
<<<<<<< HEAD
    my ( $self, $tva ) = @_;

    my $vf = $tva->variation_feature;

    # Get allele
    my $allele = $tva->base_variation_feature->alt_alleles;

    # Increment 1 to account for insertions
    my @data =
      @{ $self->get_data( $vf->{chr}, $vf->{start} - 2, $vf->{end} + 1 ) };

    my $all_results = {};
    foreach (@data) {

        # Check if scores are associated with single aminoacid changes
        my $hgvsp = $_->{result}->{MaveDB_pro};
        if ( $self->{single_aa_changes} ) {
            next if defined $hgvsp && !_is_single_aa_change($hgvsp);
        }

        # Check if aminoacid changes match (if single aminoacid changes only)
        my $protein_var = $_->{result}->{MaveDB_protein_variant};
        $protein_var ||= $hgvsp
          if defined $hgvsp && _is_single_aa_change($hgvsp);
        if ($protein_var) {
            next unless $self->_aminoacid_changes_match( $tva, $protein_var );
        }

        # Check if transcripts match
        if ( $self->{transcript_match} ) {
            my $transcript = $_->{result}->{MaveDB_refseq};
            next
              unless $transcript eq ''
              or $self->_transcripts_match( $tva, $transcript );
        }

        my $matches = get_matched_variant_alleles(
            {
                ref    => $vf->ref_allele_string,
                alts   => $allele,
                pos    => $vf->{start},
                strand => $vf->strand
            },
            {
                ref  => $_->{ref},
                alts => [ $_->{alt} ],
                pos  => $_->{start},
            }
        );
        $all_results = $self->_join_results( $all_results, $_->{result} )
          if @$matches;
    }
    return $all_results;
=======
  my ($self, $tva) = @_;
  
  my $vf = $tva->variation_feature;

  # Get allele
  my $allele = $tva->base_variation_feature->alt_alleles;

  # Increment 1 to account for insertions
  my @data = @{$self->get_data($vf->{chr}, $vf->{start} - 2, $vf->{end} + 1)};

  my $all_results = {};
  foreach (@data) {

    my $matches = get_matched_variant_alleles(
      {
        ref    => $vf->ref_allele_string,
        alts   => $allele,
        pos    => $vf->{start},
        strand => $vf->strand
      },
      {
       ref  => $_->{ref},
       alts => [$_->{alt}],
       pos  => $_->{start},
      }
    );

    if($matches){
    # Check if scores are associated with single aminoacid changes
    my $hgvsp = $_->{result}->{MaveDB_hgvs};
    if ($self->{single_aa_changes}) {
      next if defined $hgvsp && $hgvsp =~ /:p\./ && !_is_single_aa_change($hgvsp);
    }

    # Check if aminoacid changes match (if single aminoacid changes only)
    my $protein_var = $hgvsp if defined $hgvsp && $hgvsp =~ /:p\./ && _is_single_aa_change($hgvsp);
    if ($protein_var && $self->{single_aa_changes}) {
      next unless $self->_aminoacid_changes_match($tva, $protein_var);
    }

    # Check if transcripts match
    if ($self->{transcript_match}) {
      my $transcript = $_->{result}->{MaveDB_refseq};
      next unless $transcript eq '' or $self->_transcripts_match($tva, $transcript);
    }
    }
    $all_results = $self->_join_results($all_results, $_->{result}) if @$matches;
  }
  return $all_results;
>>>>>>> 449b5459
}

sub parse_data {
    my ( $self, $line ) = @_;
    my ( $chrom, $start, $end, $ref, $alt, @vals ) = split /\t/, $line;

    # VCF-like adjustment of mismatched substitutions for comparison with VEP
    if ( length($alt) != length($ref) ) {
        my $first_ref = substr( $ref, 0, 1 );
        my $first_alt = substr( $alt, 0, 1 );
        if ( $first_ref eq $first_alt ) {
            $start++;
            $ref = substr( $ref, 1 );
            $alt = substr( $alt, 1 );
            $ref ||= '-';
            $alt ||= '-';
        }
    }

    my %res;
    @res{ @{ $self->{colnames} } } = @vals;

    return {
        ref    => $ref,
        alt    => $alt,
        start  => $start,
        result => \%res
    };
}

sub get_start {
    return $_[1]->{start};
}

sub get_end {
    return $_[1]->{end};
}

1;<|MERGE_RESOLUTION|>--- conflicted
+++ resolved
@@ -1,4 +1,3 @@
-
 =head1 LICENSE
 
 Copyright [1999-2015] Wellcome Trust Sanger Institute and the EMBL-European Bioinformatics Institute
@@ -54,7 +53,7 @@
    file                     : (mandatory) Tabix-indexed MaveDB file
    cols                     : Colon-separated columns to print from MaveDB
                               files; if set to 'all', all columns are
-                              printed (default: 'urn:score:nt:pro:doi')
+                              printed (default: 'urn:score:nt:pro')
    single_aminoacid_changes : Return matches for single aminoacid changes only;
                               if disabled, return all matches associated with a
                               genetic variant (default: 1)
@@ -81,248 +80,178 @@
 use base qw(Bio::EnsEMBL::Variation::Utils::BaseVepTabixPlugin);
 
 sub _get_colnames {
-    my $self = shift;
-
-    # Open file header
-    open IN, "tabix -f -h " . $self->{_files}[0] . " 1:1-1 |"
-      or die "ERROR: cannot open tabix file for " . $self->{_files}[0];
-
-    # Get last line from header
-    my $last;
-    $last = $_ while <IN>;
-    $last =~ s/(^#|\n$)//g;
-    close IN;
-
-    # Parse column names from header
-    my @cols = split /\t/, $last;
-    @cols = splice @cols, 5;    # first columns only identify the variant
+  my $self = shift;
+
+  # Open file header
+  open IN, "tabix -f -h " . $self->{_files}[0] . " 1:1-1 |"
+    or die "ERROR: cannot open tabix file for " . $self->{_files}[0];
+
+  # Get last line from header
+  my $last;
+  $last = $_ while <IN>;
+  $last =~ s/(^#|\n$)//g;
+  close IN;
+
+  # Parse column names from header
+  my @cols = split /\t/, $last;
+  @cols = splice @cols, 5; # first columns only identify the variant
+
+  # Prefix all column names with "MaveDB_"
+  @cols = map { $_ =~ /^MaveDB_/ ? $_ : "MaveDB_" . $_ } @cols;
+  return \@cols;
+}
+
+sub _parse_colnames {
+  my $self = shift;
+  my $cols = shift;
+
+  # Parse file columns
+  $self->{colnames} = $self->_get_colnames();
+  
+  if ($cols eq "all") {
+    $self->{cols} = $self->{colnames};
+  } else {
+    my @cols = split(/:/, $cols);
 
     # Prefix all column names with "MaveDB_"
     @cols = map { $_ =~ /^MaveDB_/ ? $_ : "MaveDB_" . $_ } @cols;
-    return \@cols;
-}
-
-sub _parse_colnames {
-    my $self = shift;
-    my $cols = shift;
-
-    # Parse file columns
-    $self->{colnames} = $self->_get_colnames();
-
-    if ( $cols eq "all" ) {
-        $self->{cols} = $self->{colnames};
-    }
-    else {
-        my @cols = split( /:/, $cols );
-
-        # Prefix all column names with "MaveDB_"
-        @cols = map { $_ =~ /^MaveDB_/ ? $_ : "MaveDB_" . $_ } @cols;
-        $self->{cols} = \@cols;
-
-        # Check validity of all columns
-        my @invalid_cols;
-        for my $col ( @{ $self->{cols} } ) {
-            push( @invalid_cols, $col )
-              unless grep( /^$col$/, @{ $self->{colnames} } );
-        }
-
-        die "\n  ERROR: The following columns were not found in file header: ",
-          join( ", ", @invalid_cols ), "\n"
-          if @invalid_cols;
-    }
+    $self->{cols} = \@cols;
+
+    # Check validity of all columns
+    my @invalid_cols;
+    for my $col (@{ $self->{cols} }) {
+      push(@invalid_cols, $col) unless grep(/^$col$/, @{ $self->{colnames} });
+    }
+
+    die "\n  ERROR: The following columns were not found in file header: ",
+      join(", ", @invalid_cols), "\n" if @invalid_cols;
+  }
 }
 
 sub new {
-    my $class = shift;
-    my $self  = $class->SUPER::new(@_);
-
-    $self->expand_left(0);
-    $self->expand_right(0);
-    $self->get_user_params();
-
-    my $param_hash = $self->params_to_hash();
-    my $tr_match   = $param_hash->{transcript_match};
-    $self->{transcript_match} = defined $tr_match ? $tr_match : 1;
-
-    my $aa_changes = $param_hash->{single_aminoacid_changes};
-    $self->{single_aa_changes} = defined $aa_changes ? $aa_changes : 1;
-
-    # Check file
-    my $file = $param_hash->{file};
-    die "\n  ERROR: No file specified\nTry using 'file=path/to/file.csv.gz'\n"
-      unless defined($file);
-    $self->add_file($file);
-
-    # Parse column names
-    my $cols = $param_hash->{cols} || "urn:score:nt:pro:doi";
-    $self->_parse_colnames($cols);
-
-    return $self;
+  my $class = shift;  
+  my $self = $class->SUPER::new(@_);
+
+  $self->expand_left(0);
+  $self->expand_right(0);
+  $self->get_user_params();
+
+  my $param_hash = $self->params_to_hash();
+  my $tr_match = $param_hash->{transcript_match};
+  $self->{transcript_match} = defined $tr_match ? $tr_match : 1;
+
+  my $aa_changes = $param_hash->{single_aminoacid_changes};
+  $self->{single_aa_changes} = defined $aa_changes ? $aa_changes : 1;
+
+  # Check file
+  my $file = $param_hash->{file};
+  die "\n  ERROR: No file specified\nTry using 'file=path/to/file.csv.gz'\n"
+     unless defined($file);
+  $self->add_file($file);
+
+  # Parse column names
+  my $cols = $param_hash->{cols} || "urn:score:nt:pro";
+  $self->_parse_colnames($cols);
+
+  return $self;
 }
 
 sub feature_types {
-    return [ 'Feature', 'Intergenic' ];
+  return ['Feature', 'Intergenic'];
 }
 
 sub get_header_info {
-    my $self = shift;
-    my %header;
-    my @keys = @{ $self->{colnames} };
-
-    my @vals = map { "column from " . basename $self->{_files}[0] } @keys;
-    @header{@keys} = @vals;
-
-    # Custom headers
-    $header{"MaveDB_score"} =
-      "MaveDB score - see MaveDB for interpretation of scores; "
-      . $header{"MaveDB_urn"};
-    $header{"MaveDB_nt"} = "MaveDB HGVS (nucleotide); " . $header{"MaveDB_urn"};
-    $header{"MaveDB_pro"} = "MaveDB HGVS (protein); " . $header{"MaveDB_urn"};
-    $header{"MaveDB_urn"} =
-      "MaveDB database identifier; " . $header{"MaveDB_urn"};
-    $header{"MaveDB_doi"} = "MaveDB experiment DOI; " . $header{"MaveDB_urn"};
-
-    # Filter by user-selected columns
-    %header = map { $_ => $header{$_} } @{ $self->{cols} };
-
-    return \%header;
+  my $self = shift;
+  my %header;
+  my @keys = @{ $self->{colnames} };
+
+  my @vals = map { "column from " . basename $self->{_files}[0] } @keys;
+  @header{ @keys } = @vals;
+
+  # Custom headers
+  $header{"MaveDB_score"}    = "MaveDB score - see MaveDB for interpretation of scores; " . $header{"MaveDB_urn"};
+  $header{"MaveDB_nt"}  = "MaveDB HGVS (nucleotide); " . $header{"MaveDB_urn"};
+  $header{"MaveDB_pro"} = "MaveDB HGVS (protein); " . $header{"MaveDB_urn"};
+  $header{"MaveDB_urn"} = "MaveDB database identifier; " . $header{"MaveDB_urn"};
+
+  # Filter by user-selected columns
+  %header = map { $_ => $header{$_} } @{ $self->{cols} };
+
+  return \%header;
 }
 
 sub _aminoacid_changes_match {
-    my ( $self, $tva, $protein_var ) = @_;
-
-    my ( $aa_ref, $aa_pos, $aa_alt ) =
-      $protein_var =~ /([A-Za-z]+)([0-9]+)([A-Za-z=*]+)/;
-    return 0 unless defined $aa_ref && defined $aa_alt && defined $aa_pos;
-
-    $aa_alt = $aa_ref if $aa_alt eq "=";    # silent mutation
-    $aa_alt = "Ter"   if $aa_alt eq "*";    # nonsense mutation
-
-    # return no match if cannot fetch reference allele
-    my $bvf = $tva->base_variation_feature_overlap;
-    return 0 unless $bvf->can('get_reference_TranscriptVariationAllele');
-
-    my $vf_aa_ref = $bvf->get_reference_TranscriptVariationAllele->peptide;
-    my $vf_aa_alt = $tva->peptide;
-    my $vf_aa_pos = $tva->base_variation_feature_overlap->translation_start;
-    return 0
-      unless defined $vf_aa_ref && defined $vf_aa_alt && defined $vf_aa_pos;
-
-    my $vf_aa3_ref = Bio::SeqUtils->seq3(
-        Bio::PrimarySeq->new( '-seq' => $vf_aa_ref, '-alphabet' => 'protein' )
-    );
-    my $vf_aa3_alt = Bio::SeqUtils->seq3(
-        Bio::PrimarySeq->new( '-seq' => $vf_aa_alt, '-alphabet' => 'protein' )
-    );
-
-    return
-         ( $vf_aa_pos eq $aa_pos )
-      && ( $vf_aa_ref eq $aa_ref || $vf_aa3_ref eq $aa_ref )
-      && ( $vf_aa_alt eq $aa_alt || $vf_aa3_alt eq $aa_alt );
+  my ($self, $tva, $protein_var) = @_;
+
+  my ($aa_ref, $aa_pos, $aa_alt) = $protein_var =~ /([A-Za-z]+)([0-9]+)([A-Za-z=*]+)/;
+  return 0 unless defined $aa_ref && defined $aa_alt && defined $aa_pos;
+
+  $aa_alt = $aa_ref if $aa_alt eq "="; # silent mutation
+  $aa_alt = "Ter"   if $aa_alt eq "*"; # nonsense mutation
+
+  # return no match if cannot fetch reference allele
+  my $bvf = $tva->base_variation_feature_overlap;
+  return 0 unless $bvf->can('get_reference_TranscriptVariationAllele');
+
+  my $vf_aa_ref = $bvf->get_reference_TranscriptVariationAllele->peptide;
+  my $vf_aa_alt = $tva->peptide;
+  my $vf_aa_pos = $tva->base_variation_feature_overlap->translation_start;
+  return 0 unless defined $vf_aa_ref && defined $vf_aa_alt && defined $vf_aa_pos;
+
+  my $vf_aa3_ref = Bio::SeqUtils->seq3(
+    Bio::PrimarySeq->new('-seq'=> $vf_aa_ref, '-alphabet'=>'protein'));
+  my $vf_aa3_alt = Bio::SeqUtils->seq3(
+    Bio::PrimarySeq->new('-seq'=> $vf_aa_alt, '-alphabet'=>'protein'));
+
+  return ($vf_aa_pos eq $aa_pos) &&
+         ($vf_aa_ref eq $aa_ref || $vf_aa3_ref eq $aa_ref) &&
+         ($vf_aa_alt eq $aa_alt || $vf_aa3_alt eq $aa_alt);
 }
 
 sub _transcripts_match {
-    my ( $self, $tva, $transcript ) = @_;
-
-    # return no match if cannot fetch transcript from TVA
-    return 0 unless $tva->can('transcript');
-
-    # Get transcript ID for Ensembl and RefSeq
-    my $tr     = $tva->transcript;
-    my @refseq = split( /,/, $tr->{_refseq} )
-      if defined $tr->{_refseq} and $tr->{_refseq} ne '-';
-    my @tr_id = ( $tr->{stable_id}, @refseq );
-
-    return grep { $transcript eq $_ =~ s/\.[0-9]+//gr } @tr_id;
+  my ($self, $tva, $transcript) = @_;
+
+  # return no match if cannot fetch transcript from TVA
+  return 0 unless $tva->can('transcript');
+
+  # Get transcript ID for Ensembl and RefSeq
+  my $tr = $tva->transcript;
+  my @refseq = split(/,/, $tr->{_refseq}) if defined $tr->{_refseq} and $tr->{_refseq} ne '-';
+  my @tr_id  = ( $tr->{stable_id}, @refseq );
+
+  return grep { $transcript eq $_ =~ s/\.[0-9]+//gr } @tr_id;
 }
 
 sub _join_results {
-    my $self        = shift;
-    my $all_results = shift;
-    my $res         = shift;
-
-    # Filter user-selected columns
-    my %tmp = %$res;
-    %tmp = map { $_ => $res->{$_} } @{ $self->{cols} };
-    $res = \%tmp;
-
-    if ( $self->{config}->{output_format} eq 'json' || $self->{config}->{rest} )
-    {
-        # Group results for JSON and REST
-        $all_results->{"MaveDB"} = [] unless defined $all_results->{"MaveDB"};
-        push( @{ $all_results->{"MaveDB"} }, $res );
-    }
-    else {
-        # Create array of results per key
-        for ( keys %$res ) {
-            $all_results->{$_} = [] if !$all_results->{$_};
-            push( @{ $all_results->{$_} }, $res->{$_} || "NA" );
-        }
-    }
-    return $all_results;
+  my $self = shift;
+  my $all_results = shift;
+  my $res = shift;
+
+  # Filter user-selected columns
+  my %tmp = %$res;
+  %tmp = map { $_ => $res->{$_} } @{ $self->{cols} };
+  $res = \%tmp;
+
+  if ($self->{config}->{output_format} eq 'json' || $self->{config}->{rest}) {
+    # Group results for JSON and REST
+    $all_results->{"MaveDB"} = [] unless defined $all_results->{"MaveDB"};
+    push(@{ $all_results->{"MaveDB"} }, $res);
+  } else {
+    # Create array of results per key
+    for (keys %$res) {
+      $all_results->{$_} = [] if !$all_results->{$_};
+      push(@{ $all_results->{$_} }, $res->{$_} || "NA");
+    }
+  }
+  return $all_results;
 }
 
 sub _is_single_aa_change {
-    my $hgvsp = shift;
-    return $hgvsp !~ /\;/;
+  my $hgvsp = shift;
+  return $hgvsp !~ /\;/;
 }
 
 sub run {
-<<<<<<< HEAD
-    my ( $self, $tva ) = @_;
-
-    my $vf = $tva->variation_feature;
-
-    # Get allele
-    my $allele = $tva->base_variation_feature->alt_alleles;
-
-    # Increment 1 to account for insertions
-    my @data =
-      @{ $self->get_data( $vf->{chr}, $vf->{start} - 2, $vf->{end} + 1 ) };
-
-    my $all_results = {};
-    foreach (@data) {
-
-        # Check if scores are associated with single aminoacid changes
-        my $hgvsp = $_->{result}->{MaveDB_pro};
-        if ( $self->{single_aa_changes} ) {
-            next if defined $hgvsp && !_is_single_aa_change($hgvsp);
-        }
-
-        # Check if aminoacid changes match (if single aminoacid changes only)
-        my $protein_var = $_->{result}->{MaveDB_protein_variant};
-        $protein_var ||= $hgvsp
-          if defined $hgvsp && _is_single_aa_change($hgvsp);
-        if ($protein_var) {
-            next unless $self->_aminoacid_changes_match( $tva, $protein_var );
-        }
-
-        # Check if transcripts match
-        if ( $self->{transcript_match} ) {
-            my $transcript = $_->{result}->{MaveDB_refseq};
-            next
-              unless $transcript eq ''
-              or $self->_transcripts_match( $tva, $transcript );
-        }
-
-        my $matches = get_matched_variant_alleles(
-            {
-                ref    => $vf->ref_allele_string,
-                alts   => $allele,
-                pos    => $vf->{start},
-                strand => $vf->strand
-            },
-            {
-                ref  => $_->{ref},
-                alts => [ $_->{alt} ],
-                pos  => $_->{start},
-            }
-        );
-        $all_results = $self->_join_results( $all_results, $_->{result} )
-          if @$matches;
-    }
-    return $all_results;
-=======
   my ($self, $tva) = @_;
   
   my $vf = $tva->variation_feature;
@@ -372,43 +301,42 @@
     $all_results = $self->_join_results($all_results, $_->{result}) if @$matches;
   }
   return $all_results;
->>>>>>> 449b5459
 }
 
 sub parse_data {
-    my ( $self, $line ) = @_;
-    my ( $chrom, $start, $end, $ref, $alt, @vals ) = split /\t/, $line;
-
-    # VCF-like adjustment of mismatched substitutions for comparison with VEP
-    if ( length($alt) != length($ref) ) {
-        my $first_ref = substr( $ref, 0, 1 );
-        my $first_alt = substr( $alt, 0, 1 );
-        if ( $first_ref eq $first_alt ) {
-            $start++;
-            $ref = substr( $ref, 1 );
-            $alt = substr( $alt, 1 );
-            $ref ||= '-';
-            $alt ||= '-';
-        }
-    }
-
-    my %res;
-    @res{ @{ $self->{colnames} } } = @vals;
-
-    return {
-        ref    => $ref,
-        alt    => $alt,
-        start  => $start,
-        result => \%res
-    };
+  my ($self, $line) = @_;
+  my ($chrom, $start, $end, $ref, $alt, @vals) = split /\t/, $line;
+
+  # VCF-like adjustment of mismatched substitutions for comparison with VEP
+  if(length($alt) != length($ref)) {
+    my $first_ref = substr($ref, 0, 1);
+    my $first_alt = substr($alt, 0, 1);
+    if ($first_ref eq $first_alt) {
+      $start++;
+      $ref = substr($ref, 1);
+      $alt = substr($alt, 1);
+      $ref ||= '-';
+      $alt ||= '-';
+    }
+  }
+  
+  my %res;
+  @res{ @{ $self->{colnames} } } = @vals;
+
+  return {
+    ref => $ref,
+    alt => $alt,
+    start => $start,
+    result => \%res
+  };
 }
 
 sub get_start {
-    return $_[1]->{start};
+  return $_[1]->{start};
 }
 
 sub get_end {
-    return $_[1]->{end};
+  return $_[1]->{end};
 }
 
 1;